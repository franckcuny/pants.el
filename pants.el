--- conflicted
+++ resolved
@@ -13,6 +13,9 @@
 ;;; Code:
 (require 'compile)
 (require 'python)
+(require 'subr-x)
+(eval-when-compile
+  (require 'cl))
 (require 'comint)
 
 (defgroup pants nil
@@ -34,46 +37,35 @@
   :type 'string)
 
 (defcustom pants-ini "pants.ini"
-  "Path to the pants.ini file to use. This variable must be set."
+  "Path to the pants.ini file to use."
   :group 'pants
   :type 'string)
 
 (defcustom pants-exec-name "pants"
-  "Path to the pants executable. This variable must be set."
+  "Path to the pants executable.
+
+Must be set."
   :group 'pants
   :type 'string)
 
 (defcustom pants-extra-args ""
-  "Extra arguments to pass to the pants executable."
+  "Extra arguments to pass to the pants executable.
+
+Must be set."
   :group 'pants
   :type 'string)
 
 (defcustom pants-exec-args "--no-colors"
-  "Arguments to the pants executable. Default is '--no-colors'"
+  "Arguments to the pants executable.
+
+Default is '--no-colors'."
   :group 'pants
   :type 'string)
 
 (defcustom pants-build-file "BUILD"
-  "Name of the build files. Default is 'BUILD'"
-  :group 'pants
-  :type 'string)
-
-(defcustom pants-build-format-exec "buildifier"
-  "Path to the executable used to format pants BUILD files."
-  :group 'pants
-  :type 'string)
-
-(defcustom pants-bury-compilation-buffer nil
-  "Set this variable to true to bury the compilation buffer if there's no error."
-  :group 'pants
-  :type 'boolean)
-
-(defvar *pants-compilation-buffer* "*pants-compilation-buffer*")
-
-<<<<<<< HEAD
-(defvar *pants-format-errors-buffer* "*pants-format-errors*")
-
-(defvar *pants-format-run-buffer* "*pants-format-run-buffer*")
+  "Name of the build files.  Default is 'BUILD'."
+  :group 'pants
+  :type 'string)
 
 (define-derived-mode pants-build-mode python-mode "Pants"
   "Major mode for editing Pants build files."
@@ -82,11 +74,8 @@
   (setq-local python-indent-guess-indent-offset nil)
   (setq-local python-indent-offset 4))
 
-(defun pants--find-directory-containing-build-file (file)
-=======
 (defun pants--find-directory-containing-build-file (&optional file)
->>>>>>> 7491cdf4
-  "Finds the directory containing the build file next to a give file."
+  "Find the directory containing the build file next to a given FILE."
   (let ((file (or file (file-name-directory
                         (buffer-file-name))))
         (root nil)
@@ -102,37 +91,30 @@
              (setq file nil))))
     (and root (expand-file-name (file-name-as-directory root)))))
 
-(defun pants--find-source-directory-containing-build-file (&optional file)
-  (let ((file (or file (file-name-directory
-                        (buffer-file-name)))))
-    (replace-regexp-in-string "/\\(src\\|tests?\\)/" "/src/"
-      (pants--find-directory-containing-build-file file))))
-
-(defun pants--find-test-directory-containing-build-file (&optional file)
-  (let ((file (or file (file-name-directory
-                        (buffer-file-name)))))
-    (replace-regexp-in-string "/\\(src\\|tests?\\)/" "/tests/"
-      (pants--find-directory-containing-build-file file))))
-
 (defun pants--get-source-tree ()
-  "Returns the name of the directory for the source tree, with a trailing slash."
+  "Get the name of the directory for the source tree, with a trailing slash."
   (file-name-as-directory pants-source-tree-root))
 
 (defun pants--build-command ()
-  "Returns the complete command to run."
+  "Return the complete pants command to run."
   (format "%s%s %s --pants-config-files=%s%s %s"
-          (pants--get-source-tree) pants-exec-name pants-extra-args (pants--get-source-tree) pants-ini pants-exec-args))
-
-<<<<<<< HEAD
+          (pants--get-source-tree)
+          pants-exec-name
+          pants-extra-args
+          (pants--get-source-tree)
+          pants-ini
+          pants-exec-args))
+
+
 (defvar pants-scala-repl-mode-map
   (nconc (make-sparse-keymap) comint-mode-map)
-  "Basic mode map for `pants-scala-repl'")
+  "Basic mode map for `pants-scala-repl'.")
 
 (defvar pants-scala-repl-prompt-regexp "^\\(?:scala>\\)"
   "Prompt for `pants-scala-repl'.")
 
 (defun pants-scala-repl--initialize ()
-  "Helper function to initialize pants Scala REPL"
+  "Helper function to initialize pants Scala REPL."
   (setq comint-process-echoes t)
   (setq comint-use-prompt-regexp t))
 
@@ -166,11 +148,9 @@
       (apply 'make-comint-in-buffer cmd-name buffer pants-executable nil pants-command-switches)
       (pants-scala-repl-mode))))
 
-=======
 ;; FIXME: Add pants-python-repl-options so users can specify -q etc.
->>>>>>> 7491cdf4
 (defun pants--python-repl-action (target)
-  "Starts a Python REPL."
+  "Start a Python REPL for TARGET."
   (let ((pants-repl-command (format "%s repl %s" (pants--build-command) target))
         (default-directory (pants--get-source-tree)))
     (set (make-local-variable 'python-shell-exec-path) '(pants--get-source-tree))
@@ -180,28 +160,33 @@
     (run-python pants-repl-command t)
     (python-shell-switch-to-shell)))
 
+(defun pants--compile (command)
+  "Compile using COMMAND."
+  (set (make-local-variable 'compile-command) command)
+  (compile command))
+
 (defun pants--build-action (target)
-  "Executes the `binary' command"
+  "Execute the `binary' command on TARGET."
   (let ((compile-command (format "%s binary %s" (pants--build-command) target)))
     (pants--compile compile-command)))
 
 (defun pants--test-action (target)
-  "Executes the `test' command"
+  "Execute the `test' command on TARGET."
   (let ((compile-command (format "%s test %s" (pants--build-command) target)))
     (pants--compile compile-command)))
 
 (defun pants--run-action (target)
-  "Executes the `run' command"
+  "Execute the `run' command on TARGET."
   (let ((compile-command (format "%s run %s" (pants--build-command) target)))
     (pants--compile compile-command)))
 
 (defun pants--fmt-action (target)
-  "Executes the `fmt' command"
+  "Execute the `fmt' command on TARGET."
   (let ((compile-command (format "%s fmt %s" (pants--build-command) target)))
     (pants--compile compile-command)))
 
 (defun pants--grep-action (target pattern)
-  "Executes `grep' against the output of pants filedeps"
+  "Execute `grep' with PATTERN on output of pants filedeps on TARGET."
   (let* ((filedeps-command (format "%s filedeps %s" (pants--build-command) target))
          (files (replace-regexp-in-string "\n\r?" " "
                 (replace-regexp-in-string (pants--get-source-tree) ""
@@ -209,27 +194,8 @@
                 (shell-command-to-string filedeps-command))))))
     (grep (concat "grep  -nH " pattern " " files))))
 
-(defun pants--compilation-setup ()
-  "Sets the local configuration for the compile buffer"
-  (set (make-local-variable 'compilation-scroll-output) t)
-  (set (make-local-variable 'compilation-disable-input) t)
-  (set (make-local-variable 'compilation-exit-message-function)
-       (lambda (status code msg)
-         (when (and
-                (equal status 'exit)
-                (zerop code)
-                (and pants-bury-compilation-buffer t))
-           (bury-buffer (get-buffer *pants-compilation-buffer*))
-           (replace-buffer-in-windows (get-buffer *pants-compilation-buffer*)))
-         (cons msg code))))
-
-(defun pants--compile (command)
-  "Executes the compilation"
-  (let ((compilation-buffer-name-function (lambda (arg) *pants-compilation-buffer*)))
-    (compilation-start command 'pants-compilation-mode)))
-
 (defun pants--complete-read (prompt choices action)
-  "Generates a list of existing targets"
+  "Select from a list of target CHOICES using PROMPT selectied using ACTION."
   (let ((default-directory (pants--get-source-tree))
         res)
     (setq res
@@ -258,7 +224,7 @@
 
 
 (defun pants--get-build-file-for-current-buffer ()
-  "Finds the nearest build file for the current buffer"
+  "Find the nearest build file for the current buffer."
   (let ((build-file (pants--find-directory-containing-build-file
                      (file-name-directory
                       (buffer-file-name)))))
@@ -266,40 +232,22 @@
         build-file
       (user-error "Could not find %s" pants-build-file))))
 
-<<<<<<< HEAD
 (defun pants--read-targets-from-cache (cache-targets current-build-file)
-  "Returns a list of targets from the cache."
+  "Return a list of targets for CURRENT-BUILD-FILE from the CACHE-TARGETS."
   (let (targets)
     (with-temp-buffer
       (let (target)
         (insert-file-contents-literally cache-targets)
-=======
-(defun pants--get-targets (&optional build-file)
-  "Get the targets for the current file."
-  (let* ((build-file (or build-file
-                         (pants--get-build-file-for-current-buffer)))
-         (build-command (format "%s list %s:"
-                               (pants--build-command)
-                               build-file))
-        (default-directory (pants--get-source-tree))
-        targets)
-    (with-temp-buffer
-      (let (target)
-        (insert
-         (replace-regexp-in-string "^WARNING.*?\n" ""
-           (shell-command-to-string build-command)))
->>>>>>> 7491cdf4
         (goto-char (point-min))
         (while (re-search-forward "^\\(.+\\)$" nil t)
           (setq target (match-string 1))
           (push target targets))))
-<<<<<<< HEAD
     (push (format "%s::"(string-remove-prefix (pants--get-source-tree) current-build-file))
           targets)
     targets))
 
 (defun pants--populate-cache-targets (cache-targets current-build-file)
-  "Populates the cache with the targets."
+  "Populate the CACHE-TARGETS with the targets from CURRENT-BUILD-FILE."
   (let ((output (get-buffer-create "*pants-list-targets*"))
         (errors (format "%s%s/%s" (temporary-file-directory) "pants-targets" "errors"))
         (default-directory (pants--get-source-tree))
@@ -315,48 +263,20 @@
       (pants--read-targets-from-cache cache-targets current-build-file))))
 
 (defun pants--get-path-cached-targets (current-build-file)
-  "Returns the path to the cached targets."
+  "Return the path to the cached targets for CURRENT-BUILD-FILE."
   (format "%s%s/%s" (temporary-file-directory) "pants-targets" (secure-hash 'md5 current-build-file)))
 
 (defun pants--get-targets ()
-  "Returns the targets for the current file."
+  "Return the targets for the current file or BUILD-FILE."
   (let ((current-build-file (pants--get-build-file-for-current-buffer)))
     (let ((cache-targets (pants--get-path-cached-targets current-build-file)))
       (when (file-newer-than-file-p (format "%sBUILD" (pants--get-build-file-for-current-buffer)) cache-targets)
         (pants--populate-cache-targets cache-targets current-build-file))
       (pants--read-targets-from-cache cache-targets current-build-file))))
 
-(defun pants--replace-build-buffer (buffer new-content)
-  (with-current-buffer buffer
-    (erase-buffer)
-    (save-excursion
-      (insert-file-contents-literally new-content)
-      (save-buffer))))
-
-(define-compilation-mode pants-mode "pants"
-=======
-    (push (format "%s::" (string-remove-prefix
-                          (pants--get-source-tree)
-                          build-file))
-          targets)
-    targets))
-
-(defun pants--get-src+test-targets ()
-  "Return both the src and test targets inferred for a BUILD file"
-  (concatenate 'list
-                 (pants--get-targets
-                  (pants--find-source-directory-containing-build-file))
-                 (pants--get-targets
-                  (pants--find-test-directory-containing-build-file))))
-
-(define-compilation-mode pants-compilation-mode "pants"
->>>>>>> 7491cdf4
-  (set (make-local-variable 'compilation-process-setup-function)
-       'pants--compilation-setup))
-
 ;;;###autoload
 (defun pants-find-build-file ()
-  "Finds the build file and if it exists, open it."
+  "Find the build file and if it exists, open it."
   (interactive)
   (find-file (concat (pants--get-build-file-for-current-buffer) pants-build-file)))
 
@@ -368,84 +288,41 @@
 
 ;;;###autoload
 (defun pants-run-target ()
-  "Builds a binary from a target."
+  "Builds binary for a target."
   (interactive)
   (pants--complete-read "Run: " (pants--get-targets) 'pants--run-action))
 
 ;;;###autoload
 (defun pants-run-python-repl ()
-  "Run a Python REPL from a target."
+  "Run Python REPL from a target."
   (interactive)
   (pants--complete-read "Run a REPL for: " (pants--get-targets) 'pants--python-repl-action))
 
 ;;;###autoload
 (defun pants-run-scala-repl ()
-  "Run a Scala REPL from a target."
+  "Run Scala REPL from a target."
   (interactive)
   (pants--complete-read "Run REPL for: " (pants--get-targets) 'pants--scala-repl-action))
 
 ;;;###autoload
 (defun pants-run-test ()
-  "Runs the tests from a target."
-  (interactive)
-  (pants--complete-read "Run tests for: " (pants--get-src+test-targets) 'pants--test-action))
+  "Run test for a target."
+  (interactive)
+  (pants--complete-read "Run tests for: " (pants--get-targets) 'pants--test-action))
 
 ;;;###autoload
 (defun pants-run-fmt ()
-  "Runs fmt on a target."
+  "Run fmt on a target."
   (interactive)
   (pants--complete-read "Run fmt for: " (pants--get-targets) 'pants--fmt-action))
 
 ;;;###autoload
-<<<<<<< HEAD
-(defun pants-build-fmt ()
-  "Format the current buffer using buildifier."
-  (interactive)
-  (let ((input (make-temp-file "pants-format-input"))
-        (output (get-buffer-create *pants-format-run-buffer*))
-        (errors (make-temp-file "pants-format-errors")))
-    (unwind-protect
-        (progn
-          (write-region nil nil input nil 'silent-write)
-          (with-current-buffer output (erase-buffer))
-          (let ((status (call-process pants-build-format-exec nil `(,output ,errors) nil "-mode=fix" input)))
-            (if (zerop status)
-                (pants--replace-build-buffer (current-buffer) input)
-              (let ((errors-buffer (get-buffer-create *pants-format-errors-buffer*)))
-                (with-current-buffer errors-buffer
-                  (setq buffer-read-only nil)
-                  (erase-buffer)
-                  (insert-file-contents-literally errors)
-                  (let ((file-name (file-name-nondirectory (buffer-file-name)))
-                        (regexp (rx-to-string `(sequence line-start (group ,input) ":"))))
-                    (while (search-forward-regexp regexp nil t)
-                      (replace-match file-name t t nil 1)))
-                  (compilation-mode))
-                (display-buffer errors-buffer))))))
-    (when input (delete-file input))
-    (when output (kill-buffer output))
-    (when errors (delete-file errors))))
-=======
 (defun pants-grep (pattern)
-  "Runs find-grep with a file list derived from PANTS"
+  "Run `find-grep' with PATTERN on file list derived from PANTS."
   (interactive
    (list (read-string "Grep for what pattern: " "''")))
   (pants--complete-read "Run grep for: " (pants--get-src+test-targets)
                         (lambda (tgt) (pants--grep-action tgt pattern))))
 
-;;;###autoload
-(defun pants-jump-to-tests (dir)
-  "Knows how to map source dirs to test dirs, and opens the tests dir"
-  (interactive
-   (list (pants--find-test-directory-containing-build-file)))
-  (dired dir))
-
-;;;###autoload
-(defun pants-jump-to-docs (dir)
-  "Knows how to map source dirs to test dirs, and opens the tests dir"
-  (interactive
-   (list (pants--find-source-directory-containing-build-file)))
-  (dired (replace-regexp-in-string "$" "/docs/" dir)))
->>>>>>> 7491cdf4
-
-(provide 'pants)+(provide 'pants)
+;;; pants.el ends here