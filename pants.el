--- conflicted
+++ resolved
@@ -1,14 +1,5 @@
 ;;; pants.el --- A frontend for pants.
 
-<<<<<<< HEAD
-;;; Code:
-(require 'compile)
-(require 'ido)
-(require 'python)
-
-(defcustom pants-source-tree-root "~/doc/work/twitter/source"
-  "Path to the repository.")
-=======
 ;; Copyright © 2016 Franck Cuny <franck.cuny@gmail.com>
 
 ;; Author: Franck Cuny <franck.cuny@gmail.com>
@@ -35,7 +26,6 @@
   "Path to the repository."
   :group 'pants
   :type 'string)
->>>>>>> 16aabdf5
 
 (defcustom pants-ini "pants.ini"
   "Path to the pants.ini file to use. This variable must be set."
@@ -93,19 +83,13 @@
   (format "%s%s %s --config-override=%s%s %s"
           (pants--get-source-tree) pants-exec-name pants-extra-args (pants--get-source-tree) pants-ini pants-exec-args))
 
+;; FIXME: Add pants-python-repl-options so users can specify -q etc.
 (defun pants--python-repl-action (target)
   "Starts a Python REPL."
-<<<<<<< HEAD
-  (let ((pants-repl-command (format "%s -q repl %s" (pants--build-command) target)))
-    (set (make-local-variable 'default-directory) pants-source-tree-root)
-    (set (make-local-variable 'python-shell-exec-path) '(pants-source-tree-root))
-    (set (make-local-variable 'python-shell-interpreter) pants-source-tree-root)
-=======
   (let ((pants-repl-command (format "%s repl %s" (pants--build-command) target))
         (default-directory (pants--get-source-tree)))
     (set (make-local-variable 'python-shell-exec-path) '(pants--get-source-tree))
     (set (make-local-variable 'python-shell-interpreter) (pants--get-source-tree))
->>>>>>> 16aabdf5
     (set (make-local-variable 'python-shell-interpreter-args) pants-repl-command)
     (set (make-local-variable 'python-shell-prompt-detect-failure-warning) nil)
     (run-python pants-repl-command t)
@@ -121,16 +105,15 @@
   (let ((compile-command (format "%s test %s" (pants--build-command) target)))
     (pants--compile compile-command)))
 
-<<<<<<< HEAD
 (defun pants--run-action (target)
   "Executes the `test' command"
   (let ((compile-command (format "%s run %s" (pants--build-command) target)))
-=======
+		(pants--compile compile-command)))
+
 (defun pants--fmt-action (target)
   "Executes the `fmt' command"
   (let ((compile-command (format "%s fmt.isort %s" (pants--build-command) target)))
->>>>>>> 16aabdf5
-    (pants--compile compile-command)))
+		(pants--compile compile-command)))
 
 (defun pants--compilation-setup ()
   "Sets the local configuration for the compile buffer"
@@ -153,30 +136,6 @@
 
 (defun pants--complete-read (prompt choices action)
   "Generates a list of existing targets"
-<<<<<<< HEAD
-  (let ((build-command (format "%s list %s:" (pants--build-command) file))
-        (source-tree   (pants--get-source-tree))
-        targets)
-    (with-temp-buffer
-      (let (target)
-        (set (make-local-variable 'default-directory) source-tree)
-        (insert
-         (shell-command-to-string build-command))
-        (goto-char (point-min))
-        (while (re-search-forward "^\\(.+\\)$" nil t)
-          (setq target (match-string 1))
-          (push target targets))))
-    (push (format "%s::" (string-remove-prefix
-                          (pants--get-source-tree)
-                          (pants--get-build-file-for-current-buffer)))
-          targets)
-    targets))
-
-(defun pants--get-build-file-for-current-buffer ()
-  "Finds the nearest build file for the current buffer"
-  (pants--find-directory-containing-build-file
-   (file-name-directory (buffer-file-name))))
-=======
   (let ((default-directory (pants--get-source-tree))
         res)
     (setq res
@@ -203,9 +162,12 @@
         (funcall action res)
       res)))
 
+
 (defun pants--get-build-file-for-current-buffer ()
   "Finds the nearest build file for the current buffer"
-  (let ((build-file (pants--find-directory-containing-build-file (file-name-directory (buffer-file-name)))))
+  (let ((build-file (pants--find-directory-containing-build-file
+										 (file-name-directory
+											(buffer-file-name)))))
     (if build-file
         build-file
       (user-error "Could not find %s" pants-build-file))))
@@ -230,7 +192,6 @@
                           (pants--get-build-file-for-current-buffer)))
           targets)
     targets))
->>>>>>> 16aabdf5
 
 (define-compilation-mode pants-mode "pants"
   (set (make-local-variable 'compilation-process-setup-function)
@@ -245,54 +206,18 @@
 ;;;###autoload
 (defun pants-run-binary (target)
   "Builds a binary from a target."
-<<<<<<< HEAD
-  (interactive
-   (list
-    (ido-completing-read
-     "Pants target: "
-     (pants--build-target-list (pants--get-build-file-for-current-buffer)
-                               'pants--build-action))))
-  (pants--run-action target))
-=======
   (interactive)
   (pants--complete-read "Build a binary for: " (pants--get-targets) 'pants--build-action))
->>>>>>> 16aabdf5
 
 ;;;###autoload
 (defun pants-run-python-repl (target)
   "Runs a REPL from a target."
-<<<<<<< HEAD
-  (interactive
-   (list
-    (ido-completing-read
-     "Pants target: "
-     (let ((build-file (pants--get-build-file-for-current-buffer)))
-       (if build-file
-           (pants--build-target-list (pants--get-build-file-for-current-buffer)
-                                     'pants--build-action)
-         (error "Could not find %s" pants-build-file))))))
-  (pants--python-repl-action target))
-
-=======
   (interactive)
   (pants--complete-read "Run a REPL for: " (pants--get-targets) 'pants--python-repl-action))
->>>>>>> 16aabdf5
 
 ;;;###autoload
 (defun pants-run-test (target)
   "Runs the tests from a target."
-<<<<<<< HEAD
-  (interactive
-   (list
-    (ido-completing-read
-     "Pants target: "
-     (let ((build-file (pants--get-build-file-for-current-buffer)))
-       (if build-file
-           (pants--build-target-list (pants--get-build-file-for-current-buffer)
-                                     'pants--build-action)
-         (error "Could not find %s" pants-build-file))))))
-  (pants--test-action target))
-=======
   (interactive)
   (pants--complete-read "Run tests for: " (pants--get-targets) 'pants--test-action))
 
@@ -301,6 +226,5 @@
   "Runs fmt on a target file to sort the import files (Python only)."
   (interactive)
   (pants--complete-read "Run fmt for: " (pants--get-targets) 'pants--fmt-action))
->>>>>>> 16aabdf5
 
 (provide 'pants)